--- conflicted
+++ resolved
@@ -1,9 +1,3 @@
-<<<<<<< HEAD
-import type { Metadata, ParentMetadata } from './types/metadata'
-import type { LoadFunctionCallback, AdvancedLoadContext } from './types/advanced-load'
-import type { Load, LoadEvent, ServerLoadEvent } from '@sveltejs/kit'
-import { createMetadataObject, mergeMetadataObjects } from './components/merge'
-=======
 import { addMetaTagsPage, addMetaTagsLayout, addMetaTagsResetLayout } from './add-meta-tags'
 import { metaLoadPage, metaLoadLayout, metaLoadResetLayout } from './meta-load'
 import {
@@ -11,18 +5,10 @@
 	metaLoadWithDataLayout,
 	metaLoadWithDataResetLayout
 } from './meta-load-with-data'
->>>>>>> 8f35d605
 
 export const PREFIX = '_meta' // This will be prefixed for all metadata added to load data
 
 /**
-<<<<<<< HEAD
- * Parse and merge metadata from parent and current tags
- * @param parentTags Metadata from parent layout (optional)
- * @param setTags Metadata to set for current route
- * @returns Object with merged metaTags
- * @deprecated Use the new load wrapper functions instead
-=======
  * Convenience object for creating SvelteKit load functions with static metadata.
  * 
  * Use these functions when you have metadata that doesn't depend on route parameters
@@ -47,7 +33,6 @@
  *   description: 'Welcome to my site'
  * });
  * ```
->>>>>>> 8f35d605
  */
 export const metaLoad = {
 	page: metaLoadPage,
@@ -81,26 +66,11 @@
  * }));
  * ```
  */
-<<<<<<< HEAD
-export function baseMetaLoad(metaTags: Metadata): Load {
-	if (DEBUG) console.log('base meta load', performance.now())
-	return async (event: LoadEvent) => {
-		const routeId = event.route.id || '/'
-		const metaObject = createMetadataObject(routeId, metaTags)
-		
-		return {
-			...event.data,
-			[metaObject.id]: metaObject
-		}
-	}
-}
-=======
 export const metaLoadWithData = {
 	page: metaLoadWithDataPage,
 	layout: metaLoadWithDataLayout,
 	resetLayout: metaLoadWithDataResetLayout
 } as const
->>>>>>> 8f35d605
 
 /**
  * Convenience object for adding metadata to existing load function return values.
@@ -138,99 +108,18 @@
  * }
  * ```
  */
-<<<<<<< HEAD
-export function layoutMetaLoad(metaTags: Metadata): Load {
-	if (DEBUG) console.log('layout meta load', performance.now())
-	return async (event: LoadEvent) => {
-		const routeId = event.route.id || '/'
-		const metaObject = createMetadataObject(routeId, metaTags)
-		
-		return {
-			...event.data,
-			[metaObject.id]: metaObject
-		}
-	}
-}
-
-/**
- * Helps create a page load function that sets page metadata
- * @param metaTags Page metadata
- * @returns SvelteKit load function
- */
-export function pageMetaLoad(metaTags: Metadata): Load {
-	if (DEBUG) console.log('page meta load', performance.now())
-	return async (event: LoadEvent) => {
-		const routeId = event.route.id || '/'
-		const metaObject = createMetadataObject(routeId, metaTags)
-		
-		return {
-			...event.data,
-			[metaObject.id]: metaObject
-		}
-	}
-}
-
-/**
-	 * Helps to create a SvelteKit Load function that handles merging parent/server
-	 * data while you provide the core page logic in a callback.
-	 *
-	 * The wrapper automatically merges `serverData` and your callback's
-	 * result. (Redirects/errors from server load functions automatically pass through).
-	 *
-	 * Your callback `loadFunction` receives `{ event, parentTags }` that it can use.
-	 * 
-	 * @param {LoadFunctionCallback} loadFunction Callback receiving `{ event, parentTags }`, returning page props object or `Response`.
-	 * @returns {import('@sveltejs/kit').Load} A SvelteKit `Load` function.
-	 * @example
-	 * ```typescript
-	 * export const load = MetaTags.advancedMetaLoad(async ({ event, parentTags }) => {
-	 *     const { slug } = event.params;
-	 *     const metaResult = MetaTags.parseMeta(parentTags, { title: `Post: ${slug}` });
-	 *     // Return custom props + meta result
-	 *     return { postSlug: slug, ...metaResult };
-	 * });
-	 * ```
-	 * @deprecated Use the new load wrapper functions instead
-	 */
-export function advancedMetaLoad(loadFunction: LoadFunctionCallback): Load {
-	return async (event: LoadEvent) => {
-		const parentData = await event.parent()
-		const parentTags = (parentData?.metaTags as ParentMetadata) || null
-		const serverData = event.data
-		
-		const pageCallbackData = await loadFunction({ event, parentTags })
-		
-		return {
-			...parentData, // Include inherited layout data
-			...serverData, // Include data returned from server load data if exists
-			...pageCallbackData // Include the data returned from the callback function executed
-		}
-	}
-}
-=======
 export const addMetaTags = {
 	page: addMetaTagsPage,
 	layout: addMetaTagsLayout,
 	resetLayout: addMetaTagsResetLayout
 } as const
->>>>>>> 8f35d605
 
 export { default as MetaTags } from './components/Mount.svelte'
-export { mergeMetadataObjects } from './components/merge'
 
 export * from './types/metadata'
 
 export default {
-<<<<<<< HEAD
-	parseMeta,
-	layoutMetaLoad,
-	baseMetaLoad,
-	pageMetaLoad,
-	advancedMetaLoad,
-	mergeMetadataObjects
-=======
 	metaLoad,
 	metaLoadWithData,
 	addMetaTags
->>>>>>> 8f35d605
 }